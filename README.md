--- conflicted
+++ resolved
@@ -20,7 +20,6 @@
 
 pip install -v -e .
 
-<<<<<<< HEAD
 ## Pretrained Models
 
 You can download the trained model on [Baidu Yun](https://pan.baidu.com/s/1S_7s_tfIHlqvCCKWFXyWGA)，with the extraction code：aaaa
@@ -31,9 +30,7 @@
 
 ```
 ./tools/dist_test.sh configs/SMPR/ResNet_50.py work_dirs/r50.pth 4 --eval keypoints --options "jsonfile_prefix=./work_dirs/r50"
-=======
 
 ## Acknowledgment
 
 We would like to thank MMDetection team for producing this great object detection toolbox!
->>>>>>> 02a9b113
